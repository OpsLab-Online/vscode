/*---------------------------------------------------------------------------------------------
 *  Copyright (c) Microsoft Corporation. All rights reserved.
 *  Licensed under the MIT License. See License.txt in the project root for license information.
 *--------------------------------------------------------------------------------------------*/
'use strict';

import { Promise, TPromise } from 'vs/base/common/winjs.base';
import nls = require('vs/nls');
import { IEventEmitter } from 'vs/base/common/eventEmitter';
import { ITree } from 'vs/base/parts/tree/browser/tree';
import { IDisposable, dispose } from 'vs/base/common/lifecycle';
import { isString } from 'vs/base/common/types';
import { Action } from 'vs/base/common/actions';
import { IDiffEditor, ICodeEditor } from 'vs/editor/browser/editorBrowser';
import model = require('vs/workbench/parts/git/common/gitModel');
import inputs = require('vs/workbench/parts/git/browser/gitEditorInputs');
import { TextDiffEditorOptions } from 'vs/workbench/common/editor';
import errors = require('vs/base/common/errors');
import platform = require('vs/base/common/platform');
import { IWorkbenchEditorService } from 'vs/workbench/services/editor/common/editorService';
import { IWorkspaceContextService } from 'vs/platform/workspace/common/workspace';
import { IEditor } from 'vs/platform/editor/common/editor';
import { IEventService } from 'vs/platform/event/common/event';
import { IFileService, IFileStat } from 'vs/platform/files/common/files';
import { IMessageService, IConfirmation } from 'vs/platform/message/common/message';
import Severity from 'vs/base/common/severity';
import { IConfigurationService } from 'vs/platform/configuration/common/configuration';
import { IGitService, IFileStatus, Status, StatusType, ServiceState, IModel, IBranch, GitErrorCodes, IGitConfiguration } from 'vs/workbench/parts/git/common/git';
import { IQuickOpenService } from 'vs/workbench/services/quickopen/common/quickOpenService';
import paths = require('vs/base/common/paths');
import URI from 'vs/base/common/uri';
import { IWindowService } from 'vs/workbench/services/window/electron-browser/windowService';
import { IConfigurationEditingService, ConfigurationTarget } from 'vs/workbench/services/configuration/common/configurationEditing';

function flatten(context?: any, preferFocus = false): IFileStatus[] {
	if (!context) {
		return context;

	} else if (Array.isArray(context)) {
		if (context.some((c: any) => !(c instanceof model.FileStatus))) {
			throw new Error('Invalid context.');
		}
		return context;

	} else if (context instanceof model.FileStatus) {
		return [<model.FileStatus>context];

	} else if (context instanceof model.StatusGroup) {
		return (<model.StatusGroup>context).all();

	} else if (context.tree) {
		var elements = (<ITree>context.tree).getSelection();
		return elements.indexOf(context.fileStatus) > -1 ? elements : [context.fileStatus];

	} else if (context.selection) {
		return !preferFocus && context.selection.indexOf(context.focus) > -1 ? context.selection : [context.focus];

	} else {
		throw new Error('Invalid context.');
	}
}

export abstract class GitAction extends Action {

	protected gitService: IGitService;
	protected toDispose: IDisposable[];

	constructor(id: string, label: string, cssClass: string, gitService: IGitService) {
		super(id, label, cssClass, false);

		this.gitService = gitService;
		this.toDispose = [this.gitService.addBulkListener2(() => this.onGitServiceChange())];
		this.onGitServiceChange();
	}

	protected onGitServiceChange(): void {
		this.updateEnablement();
	}

	protected updateEnablement(): void {
		this.enabled = this.isEnabled();
	}

	protected isEnabled(): boolean {
		return !!this.gitService;
	}

	public abstract run(e?: any): Promise;

	public dispose(): void {
		this.gitService = null;
		this.toDispose = dispose(this.toDispose);

		super.dispose();
	}
}

export class OpenChangeAction extends GitAction {

	static ID = 'workbench.action.git.openChange';
	protected editorService: IWorkbenchEditorService;

	constructor( @IWorkbenchEditorService editorService: IWorkbenchEditorService, @IGitService gitService: IGitService) {
		super(OpenChangeAction.ID, nls.localize('openChange', "Open Change"), 'git-action open-change', gitService);
		this.editorService = editorService;
		this.onGitServiceChange();
	}

	protected isEnabled(): boolean {
		return super.isEnabled() && !!this.editorService;
	}

	public run(context?: any): Promise {
		var statuses = flatten(context, true);

		return this.gitService.getInput(statuses[0]).then((input) => {
			var options = new TextDiffEditorOptions();

			options.forceOpen = true;

			return this.editorService.openEditor(input, options);
		});
	}
}

export class OpenFileAction extends GitAction {

	private static DELETED_STATES = [Status.BOTH_DELETED, Status.DELETED, Status.DELETED_BY_US, Status.INDEX_DELETED];
	static ID = 'workbench.action.git.openFile';

	protected fileService: IFileService;
	protected editorService: IWorkbenchEditorService;
	protected contextService: IWorkspaceContextService;

	constructor( @IWorkbenchEditorService editorService: IWorkbenchEditorService, @IFileService fileService: IFileService, @IGitService gitService: IGitService, @IWorkspaceContextService contextService: IWorkspaceContextService) {
		super(OpenFileAction.ID, nls.localize('openFile', "Open File"), 'git-action open-file', gitService);
		this.fileService = fileService;
		this.editorService = editorService;
		this.contextService = contextService;
		this.onGitServiceChange();
	}

	protected isEnabled(): boolean {
		return super.isEnabled() && !!this.editorService || !!this.fileService;
	}

	private getPath(status: IFileStatus): string {
		if (status.getStatus() === Status.INDEX_RENAMED) {
			return status.getRename();
		} else {
			var indexStatus = this.gitService.getModel().getStatus().find(status.getPath(), StatusType.INDEX);

			if (indexStatus && indexStatus.getStatus() === Status.INDEX_RENAMED) {
				return status.getRename();
			} else {
				return status.getPath();
			}
		}
	}

	public run(context?: any): Promise {
		var statuses = flatten(context, true);
		var status = statuses[0];

		if (!(status instanceof model.FileStatus)) {
			return Promise.wrapError(new Error('Can\'t open file.'));
		}

		if (OpenFileAction.DELETED_STATES.indexOf(status.getStatus()) > -1) {
			return Promise.wrapError(new Error('Can\'t open file which has been deleted.'));
		}

		const resource = URI.file(paths.join(this.gitService.getModel().getRepositoryRoot(), this.getPath(status)));

		return this.fileService.resolveFile(resource)
			.then(stat => this.editorService.openEditor({
				resource: stat.resource,
				options: { forceOpen: true }
			}));
	}
}

export class InitAction extends GitAction {

	static ID = 'workbench.action.git.init';

	constructor( @IGitService gitService: IGitService) {
		super(InitAction.ID, nls.localize('init', "Init"), 'git-action init', gitService);
	}

	protected isEnabled(): boolean {
		return super.isEnabled() && this.gitService.getState() === ServiceState.NotARepo;
	}

	public run(): Promise {
		return this.gitService.init();
	}
}

export class RefreshAction extends GitAction {

	static ID = 'workbench.action.git.refresh';

	constructor( @IGitService gitService: IGitService) {
		super(RefreshAction.ID, nls.localize('refresh', "Refresh"), 'git-action refresh', gitService);
	}

	public run(): Promise {
		return this.gitService.status();
	}
}

export abstract class BaseStageAction extends GitAction {
	protected editorService: IWorkbenchEditorService;

	constructor(id: string, label: string, className: string, gitService: IGitService, editorService: IWorkbenchEditorService) {
		super(id, label, className, gitService);
		this.editorService = editorService;
	}

	public run(context?: any): Promise {
		var flatContext = flatten(context);

		return this.gitService.add(flatContext).then(status => {
			var targetEditor = this.findGitWorkingTreeEditor();
			if (!targetEditor) {
				return TPromise.as(status);
			}

			var currentGitEditorInput = <inputs.IEditorInputWithStatus>(<any>targetEditor.input);
			var currentFileStatus = currentGitEditorInput.getFileStatus();

			if (flatContext && flatContext.every((f) => f !== currentFileStatus)) {
				return TPromise.as(status);
			}

			var path = currentGitEditorInput.getFileStatus().getPath();
			var fileStatus = status.getStatus().find(path, StatusType.INDEX);

			if (!fileStatus) {
				return TPromise.as(status);
			}

			var editorControl = <any>targetEditor.getControl();
			var viewState = editorControl ? editorControl.saveViewState() : null;

			return this.gitService.getInput(fileStatus).then(input => {
				var options = new TextDiffEditorOptions();
				options.forceOpen = true;

				return this.editorService.openEditor(input, options, targetEditor.position).then((editor) => {
					if (viewState) {
						editorControl.restoreViewState(viewState);
					}

					return status;
				});
			});
		});
	}

	private findGitWorkingTreeEditor(): IEditor {
		var editors = this.editorService.getVisibleEditors();
		for (var i = 0; i < editors.length; i++) {
			var editor = editors[i];
			if (inputs.isGitEditorInput(editor.input)) {
				return editor;
			}
		}

		return null;
	}

	public dispose(): void {
		this.editorService = null;

		super.dispose();
	}
}

export class StageAction extends BaseStageAction {
	static ID = 'workbench.action.git.stage';
	static LABEL = nls.localize('stageChanges', "Stage");

	constructor(
		@IGitService gitService: IGitService,
		@IWorkbenchEditorService editorService: IWorkbenchEditorService
	) {
		super(StageAction.ID, StageAction.LABEL, 'git-action stage', gitService, editorService);
	}
}

export class GlobalStageAction extends BaseStageAction {

	static ID = 'workbench.action.git.stageAll';

	constructor( @IGitService gitService: IGitService, @IWorkbenchEditorService editorService: IWorkbenchEditorService) {
		super(GlobalStageAction.ID, nls.localize('stageAllChanges', "Stage All"), 'git-action stage', gitService, editorService);
	}

	protected isEnabled(): boolean {
		return super.isEnabled() && this.gitService.getModel().getStatus().getWorkingTreeStatus().all().length > 0;
	}

	public run(context?: any): Promise {
		return super.run();
	}
}

export abstract class BaseUndoAction extends GitAction {

	private eventService: IEventService;
	private editorService: IWorkbenchEditorService;
	private messageService: IMessageService;
	private fileService: IFileService;
	private contextService: IWorkspaceContextService;

	constructor(id: string, label: string, className: string, gitService: IGitService, eventService: IEventService, messageService: IMessageService, fileService: IFileService, editorService: IWorkbenchEditorService, contextService: IWorkspaceContextService) {
		super(id, label, className, gitService);
		this.eventService = eventService;
		this.editorService = editorService;
		this.messageService = messageService;
		this.fileService = fileService;
		this.contextService = contextService;
		this.onGitServiceChange();
	}

	protected isEnabled(): boolean {
		return super.isEnabled() && !!this.eventService && !!this.editorService && !!this.fileService;
	}

	public run(context?: any): Promise {
		if (!this.messageService.confirm(this.getConfirm(context))) {
			return TPromise.as(null);
		}

		var promises: Promise[] = [];

		if (context instanceof model.StatusGroup) {
			promises = [this.gitService.undo()];

		} else {
			var all: IFileStatus[] = flatten(context);
			var toClean: IFileStatus[] = [];
			var toCheckout: IFileStatus[] = [];

			for (var i = 0; i < all.length; i++) {
				var status = all[i].clone();

				switch (status.getStatus()) {
					case Status.UNTRACKED:
					case Status.IGNORED:
						toClean.push(status);
						break;

					default:
						toCheckout.push(status);
						break;
				}
			}

			if (toClean.length > 0) {
				promises.push(this.gitService.clean(toClean));
			}

			if (toCheckout.length > 0) {
				promises.push(this.gitService.checkout('', toCheckout));
			}
		}

		return Promise.join(promises).then((statuses: IModel[]) => {
			if (statuses.length === 0) {
				return TPromise.as(null);
			}

			var status = statuses[statuses.length - 1];

			var targetEditor = this.findWorkingTreeDiffEditor();
			if (!targetEditor) {
				return TPromise.as(status);
			}

			var currentGitEditorInput = <inputs.GitWorkingTreeDiffEditorInput>targetEditor.input;
			var currentFileStatus = currentGitEditorInput.getFileStatus();

			if (all && all.every((f) => f !== currentFileStatus)) {
				return TPromise.as(status);
			}

			var path = currentGitEditorInput.getFileStatus().getPath();

			var editor = <IDiffEditor>targetEditor.getControl();
			var modifiedEditorControl = editor ? <any>editor.getModifiedEditor() : null;
			var modifiedViewState = modifiedEditorControl ? modifiedEditorControl.saveViewState() : null;

			return this.fileService.resolveFile(this.contextService.toResource(path)).then((stat: IFileStat) => {
				return this.editorService.openEditor({
					resource: stat.resource,
					options: {
						forceOpen: true
					}
				}, targetEditor.position).then((editor) => {
					if (modifiedViewState) {
						var codeEditor = <ICodeEditor>targetEditor.getControl();

						if (codeEditor) {
							codeEditor.restoreViewState(modifiedViewState);
						}
					}
				});
			});
		}).then(null, (errors: any[]): Promise => {
			console.error('One or more errors occurred', errors);
			return Promise.wrapError(errors[0]);
		});
	}

	private findWorkingTreeDiffEditor(): IEditor {
		var editors = this.editorService.getVisibleEditors();
		for (var i = 0; i < editors.length; i++) {
			var editor = editors[i];
			if (editor.input instanceof inputs.GitWorkingTreeDiffEditorInput) {
				return editor;
			}
		}

		return null;
	}

	private getConfirm(context: any): IConfirmation {
		const all = flatten(context);

		if (all.length > 1) {
			const count = all.length;

			return {
				message: nls.localize('confirmUndoMessage', "Are you sure you want to clean all changes?"),
				detail: count === 1
					? nls.localize('confirmUndoAllOne', "There are unstaged changes in {0} file.\n\nThis action is irreversible!", count)
					: nls.localize('confirmUndoAllMultiple', "There are unstaged changes in {0} files.\n\nThis action is irreversible!", count),
				primaryButton: nls.localize({ key: 'cleanChangesLabel', comment: ['&& denotes a mnemonic'] }, "&&Clean Changes")
			};
		}

		const label = all[0].getPathComponents().reverse()[0];

		return {
			message: nls.localize('confirmUndo', "Are you sure you want to clean changes in '{0}'?", label),
			detail: nls.localize('irreversible', "This action is irreversible!"),
			primaryButton: nls.localize({ key: 'cleanChangesLabel', comment: ['&& denotes a mnemonic'] }, "&&Clean Changes")
		};
	}

	public dispose(): void {
		this.eventService = null;
		this.editorService = null;
		this.fileService = null;

		super.dispose();
	}
}

export class UndoAction extends BaseUndoAction {
	static ID = 'workbench.action.git.undo';
	constructor( @IGitService gitService: IGitService, @IEventService eventService: IEventService, @IMessageService messageService: IMessageService, @IFileService fileService: IFileService, @IWorkbenchEditorService editorService: IWorkbenchEditorService, @IWorkspaceContextService contextService: IWorkspaceContextService) {
		super(UndoAction.ID, nls.localize('undoChanges', "Clean"), 'git-action undo', gitService, eventService, messageService, fileService, editorService, contextService);
	}
}

export class GlobalUndoAction extends BaseUndoAction {

	static ID = 'workbench.action.git.undoAll';

	constructor( @IGitService gitService: IGitService, @IEventService eventService: IEventService, @IMessageService messageService: IMessageService, @IFileService fileService: IFileService, @IWorkbenchEditorService editorService: IWorkbenchEditorService, @IWorkspaceContextService contextService: IWorkspaceContextService) {
		super(GlobalUndoAction.ID, nls.localize('undoAllChanges', "Clean All"), 'git-action undo', gitService, eventService, messageService, fileService, editorService, contextService);
	}

	protected isEnabled(): boolean {
		return super.isEnabled() && this.gitService.getModel().getStatus().getWorkingTreeStatus().all().length > 0;
	}

	public run(context?: any): Promise {
		return super.run(this.gitService.getModel().getStatus().getWorkingTreeStatus());
	}
}

export abstract class BaseUnstageAction extends GitAction {

	protected editorService: IWorkbenchEditorService;

	constructor(id: string, label: string, className: string, gitService: IGitService, editorService: IWorkbenchEditorService) {
		super(id, label, className, gitService);
		this.editorService = editorService;
		this.onGitServiceChange();
	}

	protected isEnabled(): boolean {
		return super.isEnabled() && !!this.editorService;
	}

	public run(context?: any): Promise {
		var flatContext = flatten(context);

		return this.gitService.revertFiles('HEAD', flatContext).then((status: IModel) => {
			var targetEditor = this.findGitIndexEditor();
			if (!targetEditor) {
				return TPromise.as(status);
			}

			var currentGitEditorInput = <inputs.IEditorInputWithStatus>(<any>targetEditor.input);
			var currentFileStatus = currentGitEditorInput.getFileStatus();

			if (flatContext && flatContext.every((f) => f !== currentFileStatus)) {
				return TPromise.as(status);
			}

			var path = currentGitEditorInput.getFileStatus().getPath();
			var fileStatus = status.getStatus().find(path, StatusType.WORKING_TREE);

			if (!fileStatus) {
				return TPromise.as(status);
			}

			var editorControl = <any>targetEditor.getControl();
			var viewState = editorControl ? editorControl.saveViewState() : null;

			return this.gitService.getInput(fileStatus).then((input) => {
				var options = new TextDiffEditorOptions();
				options.forceOpen = true;

				return this.editorService.openEditor(input, options, targetEditor.position).then((editor) => {
					if (viewState) {
						editorControl.restoreViewState(viewState);
					}

					return status;
				});
			});
		});
	}

	private findGitIndexEditor(): IEditor {
		var editors = this.editorService.getVisibleEditors();
		for (var i = 0; i < editors.length; i++) {
			var editor = editors[i];
			if (inputs.isGitEditorInput(editor.input)) {
				return editor;
			}
		}

		return null;
	}

	public dispose(): void {
		this.editorService = null;

		super.dispose();
	}
}

export class UnstageAction extends BaseUnstageAction {
	static ID = 'workbench.action.git.unstage';
	static LABEL = nls.localize('unstage', "Unstage");

	constructor(
		@IGitService gitService: IGitService,
		@IWorkbenchEditorService editorService: IWorkbenchEditorService
	) {
		super(UnstageAction.ID, UnstageAction.LABEL, 'git-action unstage', gitService, editorService);
	}
}

export class GlobalUnstageAction extends BaseUnstageAction {

	static ID = 'workbench.action.git.unstageAll';

	constructor( @IGitService gitService: IGitService, @IWorkbenchEditorService editorService: IWorkbenchEditorService) {
		super(GlobalUnstageAction.ID, nls.localize('unstageAllChanges', "Unstage All"), 'git-action unstage', gitService, editorService);
	}

	protected isEnabled(): boolean {
		return super.isEnabled() && this.gitService.getModel().getStatus().getIndexStatus().all().length > 0;
	}

	public run(context?: any): Promise {
		return super.run();
	}
}

enum LifecycleState {
	Alive,
	Disposing,
	Disposed
}

export class CheckoutAction extends GitAction {

	static ID = 'workbench.action.git.checkout';
	private editorService: IWorkbenchEditorService;
	private branch: IBranch;
	private HEAD: IBranch;

	private state: LifecycleState;
	private runPromises: Promise[];

	constructor(branch: IBranch, @IGitService gitService: IGitService, @IWorkbenchEditorService editorService: IWorkbenchEditorService) {
		super(CheckoutAction.ID, branch.name, 'git-action checkout', gitService);

		this.editorService = editorService;
		this.branch = branch;
		this.HEAD = null;
		this.state = LifecycleState.Alive;
		this.runPromises = [];
		this.onGitServiceChange();
	}

	protected onGitServiceChange(): void {
		if (this.gitService.getState() === ServiceState.OK) {
			this.HEAD = this.gitService.getModel().getHEAD();

			if (this.HEAD && this.HEAD.name === this.branch.name) {
				this.class = 'git-action checkout HEAD';
			} else {
				this.class = 'git-action checkout';
			}
		}

		super.onGitServiceChange();
	}

	protected isEnabled(): boolean {
		return super.isEnabled() && !!this.HEAD;
	}

	public run(context?: any): Promise {
		if (this.state !== LifecycleState.Alive) {
			return Promise.wrapError('action disposed');
		} else if (this.HEAD && this.HEAD.name === this.branch.name) {
			return TPromise.as(null);
		}

		var result = this.gitService.checkout(this.branch.name).then(null, (err) => {
			if (err.gitErrorCode === GitErrorCodes.DirtyWorkTree) {
				return Promise.wrapError(new Error(nls.localize('dirtyTreeCheckout', "Can't checkout. Please commit or stage your work first.")));
			}

			return Promise.wrapError(err);
		});

		this.runPromises.push(result);
		result.done(() => this.runPromises.splice(this.runPromises.indexOf(result), 1));

		return result;
	}

	public dispose(): void {
		if (this.state !== LifecycleState.Alive) {
			return;
		}

		this.state = LifecycleState.Disposing;
		Promise.join(this.runPromises).done(() => this.actuallyDispose());
	}

	private actuallyDispose(): void {
		this.editorService = null;
		this.branch = null;
		this.HEAD = null;

		super.dispose();

		this.state = LifecycleState.Disposed;
	}
}

export class BranchAction extends GitAction {

	static ID = 'workbench.action.git.branch';
	private checkout: boolean;

	constructor(checkout: boolean, @IGitService gitService: IGitService) {
		super(BranchAction.ID, 'Branch', 'git-action checkout', gitService);
		this.checkout = checkout;
	}

	public run(context?: any): Promise {
		if (!isString(context)) {
			return TPromise.as(false);
		}

		return this.gitService.branch(<string>context, this.checkout);
	}
}

export interface ICommitState extends IEventEmitter {
	getCommitMessage(): string;
	onEmptyCommitMessage(): void;
}

export abstract class BaseCommitAction extends GitAction {
	protected commitState: ICommitState;

	constructor(commitState: ICommitState, id: string, label: string, cssClass: string, gitService: IGitService) {
		super(id, label, cssClass, gitService);

		this.commitState = commitState;

		this.toDispose.push(commitState.addListener2('change/commitInputBox', () => {
			this.updateEnablement();
		}));

		this.onGitServiceChange();
	}

	protected isEnabled(): boolean {
		return super.isEnabled() && this.gitService.getModel().getStatus().getIndexStatus().all().length > 0;
	}

	public run(context?: any): Promise {
		if (!this.commitState.getCommitMessage()) {
			this.commitState.onEmptyCommitMessage();
			return TPromise.as(null);
		}

		return this.commit();
	}

	protected abstract commit(): Promise;
}

export class CommitAction extends BaseCommitAction {

	static ID = 'workbench.action.git.commit';

	constructor(commitState: ICommitState, @IGitService gitService: IGitService) {
		super(commitState, CommitAction.ID, nls.localize('commitStaged', "Commit Staged"), 'git-action commit', gitService);
	}

	protected commit(): Promise {
		return this.gitService.commit(this.commitState.getCommitMessage());
	}
}

export class CommitSignedOffAction extends BaseCommitAction {

	static ID = 'workbench.action.git.commitSignedOff';

	constructor(commitState: ICommitState, @IGitService gitService: IGitService) {
		super(commitState, CommitAction.ID, nls.localize('commitStagedSignedOff', "Commit Staged (Signed Off)"), 'git-action commit-signed-off', gitService);
	}

	protected commit(): Promise {
		return this.gitService.commit(this.commitState.getCommitMessage(), undefined, undefined, true);
	}
}

export class InputCommitAction extends GitAction {

	static ID = 'workbench.action.git.input-commit';
	static LABEL = nls.localize('commit', "Commit");

	constructor(
		id = InputCommitAction.ID,
		label = InputCommitAction.LABEL,
		@IGitService gitService: IGitService,
		@IQuickOpenService private quickOpenService: IQuickOpenService
	) {
		super(id, label, '', gitService);
	}

	protected isEnabled(): boolean {
		if (!this.gitService) {
			return false;
		}

		if (!this.gitService.isIdle()) {
			return false;
		}

		const status = this.gitService.getModel().getStatus();

		return status.getIndexStatus().all().length > 0 || status.getWorkingTreeStatus().all().length > 0;
	}

	run(): TPromise<any> {
		if (!this.enabled) {
			return TPromise.as(null);
		}

		const status = this.gitService.getModel().getStatus();

		return this.quickOpenService.input({ prompt: nls.localize('commitMessage', "Commit Message") })
			.then(message => message && this.gitService.commit(message, false, status.getIndexStatus().all().length === 0));
	}
}

export class StageAndCommitAction extends BaseCommitAction {

	static ID = 'workbench.action.git.stageAndCommit';
	static LABEL = nls.localize('commitAll', "Commit All");
	static CSSCLASS = 'git-action stage-and-commit';

	constructor(
		commitState: ICommitState,
		id: string = StageAndCommitAction.ID,
		label: string = StageAndCommitAction.LABEL,
		cssClass: string = StageAndCommitAction.CSSCLASS,
		@IGitService gitService: IGitService
	) {
		super(commitState, id, label, cssClass, gitService);
	}

	protected isEnabled(): boolean {
		if (!this.gitService) {
			return false;
		}

		if (!this.gitService.isIdle()) {
			return false;
		}

		var status = this.gitService.getModel().getStatus();

		return status.getIndexStatus().all().length > 0
			|| status.getWorkingTreeStatus().all().length > 0;
	}

	protected commit(): Promise {
		return this.gitService.commit(this.commitState.getCommitMessage(), false, true);
	}
}

export class StageAndCommitSignedOffAction extends StageAndCommitAction {

	static ID = 'workbench.action.git.stageAndCommitSignedOff';

	constructor(commitState: ICommitState, @IGitService gitService: IGitService) {
		super(commitState, StageAndCommitAction.ID, nls.localize('commitAllSignedOff', "Commit All (Signed Off)"), 'git-action stage-and-commit-signed-off', gitService);
	}

	protected commit(): Promise {
		return this.gitService.commit(this.commitState.getCommitMessage(), false, true, true);
	}
}

export class SmartCommitAction extends BaseCommitAction {

	static ID = 'workbench.action.git.commitAll';
	private static ALL = nls.localize('commitAll2', "Commit All");
	private static STAGED = nls.localize('commitStaged2', "Commit Staged");

	private messageService: IMessageService;

	constructor(commitState: ICommitState, @IGitService gitService: IGitService, @IMessageService messageService: IMessageService) {
		super(commitState, SmartCommitAction.ID, SmartCommitAction.ALL, 'git-action smart-commit', gitService);
		this.messageService = messageService;
		this.onGitServiceChange();
	}

	protected onGitServiceChange(): void {
		super.onGitServiceChange();

		if (!this.enabled) {
			this.label = SmartCommitAction.ALL;
			return;
		}

		var status = this.gitService.getModel().getStatus();

		if (status.getIndexStatus().all().length > 0) {
			this.label = SmartCommitAction.STAGED;
		} else {
			this.label = SmartCommitAction.ALL;
		}

		this.label += ' (' + (platform.isMacintosh ? 'Cmd+Enter' : 'Ctrl+Enter') + ')';
	}

	protected isEnabled(): boolean {
		if (!this.gitService) {
			return false;
		}

		if (!this.gitService.isIdle()) {
			return false;
		}

		var status = this.gitService.getModel().getStatus();

		return status.getIndexStatus().all().length > 0
			|| status.getWorkingTreeStatus().all().length > 0;
	}

	protected commit(): Promise {
		const status = this.gitService.getModel().getStatus();
		return this.gitService.commit(this.commitState.getCommitMessage(), false, status.getIndexStatus().all().length === 0);
	}
}

export class PullAction extends GitAction {

	static ID = 'workbench.action.git.pull';
	static LABEL = 'Pull';

	constructor(
		id = PullAction.ID,
		label = PullAction.LABEL,
		@IGitService gitService: IGitService
	) {
		super(id, label, 'git-action pull', gitService);
	}

	protected isEnabled(): boolean {
		if (!super.isEnabled()) {
			return false;
		}

		if (!this.gitService.isIdle()) {
			return false;
		}

		var model = this.gitService.getModel();
		var HEAD = model.getHEAD();

		if (!HEAD || !HEAD.name || !HEAD.upstream) {
			return false;
		}

		return true;
	}

	public run(context?: any): Promise {
		return this.pull();
	}

	protected pull(rebase = false): Promise {
		return this.gitService.pull(rebase).then(null, (err) => {
			if (err.gitErrorCode === GitErrorCodes.DirtyWorkTree) {
				return Promise.wrapError(errors.create(nls.localize('dirtyTreePull', "Can't pull. Please commit or stage your work first."), { severity: Severity.Warning }));
			} else if (err.gitErrorCode === GitErrorCodes.AuthenticationFailed) {
				return Promise.wrapError(errors.create(nls.localize('authFailed', "Authentication failed on the git remote.")));
			}

			return Promise.wrapError(err);
		});
	}
}

export class PullWithRebaseAction extends PullAction {

	static ID = 'workbench.action.git.pull.rebase';
	static LABEL = 'Pull (Rebase)';

	constructor( @IGitService gitService: IGitService) {
		super(PullWithRebaseAction.ID, PullWithRebaseAction.LABEL, gitService);
	}

	public run(context?: any): Promise {
		return this.pull(true);
	}
}

export class PushAction extends GitAction {

	static ID = 'workbench.action.git.push';
	static LABEL = 'Push';

	constructor(
		id: string = PushAction.ID,
		label: string = PushAction.LABEL,
		@IGitService gitService: IGitService
	) {
		super(id, label, 'git-action push', gitService);
	}

	protected isEnabled(): boolean {
		if (!super.isEnabled()) {
			return false;
		}

		if (!this.gitService.isIdle()) {
			return false;
		}

		var model = this.gitService.getModel();
		var HEAD = model.getHEAD();

		if (!HEAD || !HEAD.name || !HEAD.upstream) {
			return false;
		}

		if (!HEAD.ahead) { // no commits to pull or push
			return false;
		}

		return true;
	}

	public run(context?: any): Promise {
		return this.gitService.push().then(null, (err) => {
			if (err.gitErrorCode === GitErrorCodes.AuthenticationFailed) {
				return Promise.wrapError(errors.create(nls.localize('authFailed', "Authentication failed on the git remote.")));
			}

			return Promise.wrapError(err);
		});
	}
}

export class PushToRemoteAction extends GitAction {

	static ID = 'workbench.action.git.pushToRemote';
	static LABEL = nls.localize('pushToRemote', "Push to...");

	constructor(
		id: string = PushToRemoteAction.ID,
		label: string = PushToRemoteAction.LABEL,
		@IGitService gitService: IGitService,
		@IQuickOpenService private quickOpenService: IQuickOpenService
	) {
		super(id, label, 'git-action publish', gitService);
	}

	protected isEnabled(): boolean {
		if (!super.isEnabled()) {
			return false;
		}

		if (!this.gitService.isIdle()) {
			return false;
		}

		const model = this.gitService.getModel();

		if (model.getRemotes().length === 0) {
			return false;
		}

		const HEAD = model.getHEAD();

		if (!HEAD || !HEAD.name) {
			return false;
		}

		return true;
	}

	public run(context?: any): Promise {
		const model = this.gitService.getModel();
		const remotes = model.getRemotes();
		const branchName = model.getHEAD().name;
		const picks = remotes.map(({ name, url }) => ({ label: name, description: url }));
		const placeHolder = nls.localize('pushToRemotePickMessage', "Pick a remote to push the branch '{0}' to:", branchName);

		return this.quickOpenService.pick(picks, { placeHolder })
			.then(pick => pick && pick.label)
			.then(remote => remote && this.gitService.push(remote, branchName))
			.then(null, err => {
				if (err.gitErrorCode === GitErrorCodes.AuthenticationFailed) {
					return Promise.wrapError(errors.create(nls.localize('authFailed', "Authentication failed on the git remote.")));
				}

				return Promise.wrapError(err);
			});
	}
}

export class PublishAction extends GitAction {

	static ID = 'workbench.action.git.publish';
	static LABEL = nls.localize('publish', "Publish");

	constructor(
		id: string = PublishAction.ID,
		label: string = PublishAction.LABEL,
		@IGitService gitService: IGitService,
		@IQuickOpenService private quickOpenService: IQuickOpenService,
		@IMessageService private messageService: IMessageService
	) {
		super(id, label, 'git-action publish', gitService);
	}

	protected isEnabled(): boolean {
		if (!super.isEnabled()) {
			return false;
		}

		if (!this.gitService.isIdle()) {
			return false;
		}

		const model = this.gitService.getModel();

		if (model.getRemotes().length === 0) {
			return false;
		}

		const HEAD = model.getHEAD();

		if (!HEAD || !HEAD.name || HEAD.upstream) {
			return false;
		}

		return true;
	}

	public run(context?: any): Promise {
		const model = this.gitService.getModel();
		const remotes = model.getRemotes();
		const branchName = model.getHEAD().name;
		let promise: TPromise<string>;

		if (remotes.length === 1) {
			const remoteName = remotes[0].name;

			const result = this.messageService.confirm({
				message: nls.localize('confirmPublishMessage', "Are you sure you want to publish '{0}' to '{1}'?", branchName, remoteName),
				primaryButton: nls.localize({ key: 'confirmPublishMessageButton', comment: ['&& denotes a mnemonic'] }, "&&Publish")
			});

			promise = TPromise.as(result ? remoteName : null);
		} else {
			const picks = remotes.map(({ name, url }) => ({
				label: name,
				description: url
			}));

			const placeHolder = nls.localize('publishPickMessage', "Pick a remote to publish the branch '{0}' to:", branchName);

			promise = this.quickOpenService.pick(picks, { placeHolder })
				.then(pick => pick && pick.label);
		}

		return promise
			.then(remote => remote && this.gitService.push(remote, branchName, { setUpstream: true }))
			.then(null, err => {
				if (err.gitErrorCode === GitErrorCodes.AuthenticationFailed) {
					return Promise.wrapError(errors.create(nls.localize('authFailed', "Authentication failed on the git remote.")));
				}

				return Promise.wrapError(err);
			});
	}
}

export class SyncAction extends GitAction {

	static ID = 'workbench.action.git.sync';
	static LABEL = 'Sync';

	constructor(id: string, label: string,
		@IGitService gitService: IGitService,
		@IConfigurationService private configurationService: IConfigurationService,
		@IConfigurationEditingService private configurationEditingService: IConfigurationEditingService,
		@IWindowService private windowService: IWindowService
	) {
		super(id, label, 'git-action sync', gitService);
	}

	protected isEnabled(): boolean {
		if (!super.isEnabled()) {
			return false;
		}

		if (!this.gitService.isIdle()) {
			return false;
		}

		var model = this.gitService.getModel();
		var HEAD = model.getHEAD();

		if (!HEAD || !HEAD.name || !HEAD.upstream) {
			return false;
		}

		return true;
	}

	public run(context?: any): Promise {
		if (!this.enabled) {
			return TPromise.as(null);
		}

		const shouldPrompt = this.configurationService.getConfiguration<IGitConfiguration>('git').confirmSync;

		if (!shouldPrompt) {
			return this.sync();
		}

		const model = this.gitService.getModel();
		const HEAD = model.getHEAD();
		const window = this.windowService.getWindow();
		const choice = window.showMessageBox({
			title: SyncAction.LABEL,
			message: nls.localize('sync is unpredictable', "This action will push and pull commits to and from '{0}'.", HEAD.upstream),
			type: 'warning',
			detail: nls.localize('do you want to continue', "Are you sure you want to continue?"),
			buttons: [nls.localize('ok', "OK"), nls.localize('cancel', "Cancel"), nls.localize('never again', "OK, Never Show Again")],
			noLink: true,
			cancelId: 1
		});

		switch (choice) {
			case 0:
				return this.sync();
			case 1:
				return TPromise.as(null);
			case 2:
				return this.configurationEditingService.writeConfiguration(ConfigurationTarget.USER, { key: 'git.confirmSync', value: false })
					.then(() => this.sync());
			default:
				return TPromise.as(null);
		}
	}

	private sync(): TPromise<any> {
		return this.gitService.sync().then(null, (err) => {
			if (err.gitErrorCode === GitErrorCodes.AuthenticationFailed) {
				return Promise.wrapError(errors.create(nls.localize('authFailed', "Authentication failed on the git remote.")));
			}

			return Promise.wrapError(err);
		});
	}
}

export class UndoLastCommitAction extends GitAction {

	static ID = 'workbench.action.git.undoLastCommit';
	static LABEL = nls.localize('undoLastCommit', "Undo Last Commit");

	constructor(
		id = UndoLastCommitAction.ID,
		label = UndoLastCommitAction.LABEL,
		@IGitService gitService: IGitService
	) {
		super(UndoLastCommitAction.ID, UndoLastCommitAction.LABEL, 'git-action undo-last-commit', gitService);
	}

<<<<<<< HEAD
	protected isEnabled(): boolean {
		if (!this.gitService) {
=======
	protected isEnabled():boolean {
		if (!super.isEnabled()) {
>>>>>>> 51e43765
			return false;
		}

		if (!this.gitService.isIdle()) {
			return false;
		}

<<<<<<< HEAD
		var status = this.gitService.getModel().getStatus();

		return status.getIndexStatus().all().length === 0
			&& status.getWorkingTreeStatus().all().length === 0;
	}

	public run(): Promise {
=======
		var model = this.gitService.getModel();
		var HEAD = model.getHEAD();

		if (!HEAD || !HEAD.commit ) {
			return false;
		}

		return true;
	}

	public run():Promise {
>>>>>>> 51e43765
		return this.gitService.reset('HEAD~');
	}
}

export class StartGitCheckoutAction extends Action {

	public static ID = 'workbench.action.git.startGitCheckout';
	public static LABEL = 'Checkout';
	private quickOpenService: IQuickOpenService;

	constructor(id: string, label: string, @IQuickOpenService quickOpenService: IQuickOpenService) {
		super(id, label);
		this.quickOpenService = quickOpenService;
	}

	public run(event?: any): Promise {
		this.quickOpenService.show('git checkout ');
		return TPromise.as(null);
	}
}

export class StartGitBranchAction extends Action {

	public static ID = 'workbench.action.git.startGitBranch';
	public static LABEL = 'Branch';
	private quickOpenService: IQuickOpenService;

	constructor(id: string, label: string, @IQuickOpenService quickOpenService: IQuickOpenService) {
		super(id, label);
		this.quickOpenService = quickOpenService;
	}

	public run(event?: any): Promise {
		this.quickOpenService.show('git branch ');
		return TPromise.as(null);
	}
}<|MERGE_RESOLUTION|>--- conflicted
+++ resolved
@@ -1237,13 +1237,8 @@
 		super(UndoLastCommitAction.ID, UndoLastCommitAction.LABEL, 'git-action undo-last-commit', gitService);
 	}
 
-<<<<<<< HEAD
-	protected isEnabled(): boolean {
-		if (!this.gitService) {
-=======
-	protected isEnabled():boolean {
+	protected isEnabled(): boolean {
 		if (!super.isEnabled()) {
->>>>>>> 51e43765
 			return false;
 		}
 
@@ -1251,27 +1246,20 @@
 			return false;
 		}
 
-<<<<<<< HEAD
-		var status = this.gitService.getModel().getStatus();
+		const model = this.gitService.getModel();
+		const HEAD = model.getHEAD();
+
+		if (!HEAD || !HEAD.commit) {
+			return false;
+		}
+
+		const status = model.getStatus();
 
 		return status.getIndexStatus().all().length === 0
 			&& status.getWorkingTreeStatus().all().length === 0;
 	}
 
 	public run(): Promise {
-=======
-		var model = this.gitService.getModel();
-		var HEAD = model.getHEAD();
-
-		if (!HEAD || !HEAD.commit ) {
-			return false;
-		}
-
-		return true;
-	}
-
-	public run():Promise {
->>>>>>> 51e43765
 		return this.gitService.reset('HEAD~');
 	}
 }
